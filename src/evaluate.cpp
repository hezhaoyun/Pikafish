/*
  Stockfish, a UCI chess playing engine derived from Glaurung 2.1
  Copyright (C) 2004-2024 The Stockfish developers (see AUTHORS file)

  Stockfish is free software: you can redistribute it and/or modify
  it under the terms of the GNU General Public License as published by
  the Free Software Foundation, either version 3 of the License, or
  (at your option) any later version.

  Stockfish is distributed in the hope that it will be useful,
  but WITHOUT ANY WARRANTY; without even the implied warranty of
  MERCHANTABILITY or FITNESS FOR A PARTICULAR PURPOSE.  See the
  GNU General Public License for more details.

  You should have received a copy of the GNU General Public License
  along with this program.  If not, see <http://www.gnu.org/licenses/>.
*/

#include "evaluate.h"

#include <algorithm>
#include <cassert>
#include <cmath>
#include <cstdlib>
#include <fstream>
#include <iomanip>
#include <iostream>
#include <optional>
#include <sstream>
#include <vector>

#include "misc.h"
#include "nnue/evaluate_nnue.h"
#include "position.h"
#include "types.h"
#include "uci.h"
#include "ucioption.h"

namespace Stockfish {

namespace Eval {

std::string currentEvalFileName = "None";

// Tries to load a NNUE network at startup time, or when the engine
// receives a UCI command "setoption name EvalFile value .*.nnue"
// The name of the NNUE network is always retrieved from the EvalFile option.
// We search the given network in two locations: in the active working directory and
// in the engine directory.
EvalFile NNUE::load_networks(const std::string& rootDirectory,
                             const OptionsMap&  options,
                             EvalFile           evalFile) {

    std::string user_eval_file = options[evalFile.optionName];

    if (user_eval_file.empty())
        user_eval_file = evalFile.defaultName;

    std::vector<std::string> dirs = {"", rootDirectory};

    for (const std::string& directory : dirs)
<<<<<<< HEAD
    {
        std::ifstream stream(directory + eval_file, std::ios::binary);
        std::stringstream ss = read_zipped_nnue(directory + eval_file);
        if (NNUE::load_eval(eval_file, stream) || NNUE::load_eval(eval_file, ss))
        {
            currentEvalFileName = eval_file;
            break;
        }
    }
  }
=======
        if (evalFile.current != user_eval_file)
        {
            std::stringstream ss          = read_zipped_nnue(directory + user_eval_file);
            auto              description = NNUE::load_eval(ss);
            if (!description.has_value())
            {
                std::ifstream stream(directory + user_eval_file, std::ios::binary);
                description = NNUE::load_eval(stream);
            }

            if (description.has_value())
            {
                evalFile.current        = user_eval_file;
                evalFile.netDescription = description.value();
            }
        }

    return evalFile;
}
>>>>>>> 129fbd38

// Verifies that the last net used was loaded successfully
void NNUE::verify(const OptionsMap& options, const EvalFile& evalFile) {

    std::string user_eval_file = options[evalFile.optionName];

    if (user_eval_file.empty())
        user_eval_file = evalFile.defaultName;

    if (evalFile.current != user_eval_file)
    {

        std::string msg1 =
          "Network evaluation parameters compatible with the engine must be available.";
        std::string msg2 = "The network file " + user_eval_file + " was not loaded successfully.";
        std::string msg3 = "The UCI option EvalFile might need to specify the full path, "
                           "including the directory name, to the network file.";
        std::string msg4 =
          "The default net can be downloaded from: "
          "https://github.com/official-pikafish/Networks/releases/download/master-net/"
          + evalFile.defaultName;
        std::string msg5 = "The engine will be terminated now.";

        sync_cout << "info string ERROR: " << msg1 << sync_endl;
        sync_cout << "info string ERROR: " << msg2 << sync_endl;
        sync_cout << "info string ERROR: " << msg3 << sync_endl;
        sync_cout << "info string ERROR: " << msg4 << sync_endl;
        sync_cout << "info string ERROR: " << msg5 << sync_endl;

        exit(EXIT_FAILURE);
    }

    sync_cout << "info string NNUE evaluation using " << user_eval_file << " enabled" << sync_endl;
}
}


// Returns a static, purely materialistic evaluation of the position from
// the point of view of the given color. It can be divided by PawnValue to get
// an approximation of the material advantage on the board in terms of pawns.
int Eval::simple_eval(const Position& pos, Color c) {
    return PawnValue * (pos.count<PAWN>(c) - pos.count<PAWN>(~c))
         + AdvisorValue * (pos.count<ADVISOR>(c) - pos.count<ADVISOR>(~c))
         + BishopValue * (pos.count<BISHOP>(c) - pos.count<BISHOP>(~c))
         + (pos.major_material(c) - pos.major_material(~c));
}

// Evaluate is the evaluator for the outer world. It returns a static evaluation
// of the position from the point of view of the side to move.
Value Eval::evaluate(const Position& pos, int optimism) {

    assert(!pos.checkers());

    int   v;
    Color stm        = pos.side_to_move();
    int   shuffling  = pos.rule60_count();
    int   simpleEval = simple_eval(pos, stm);

    int   nnueComplexity;
    Value nnue = NNUE::evaluate(pos, true, &nnueComplexity);

    // Blend optimism and eval with nnue complexity and material imbalance
    optimism += optimism * (nnueComplexity + std::abs(simpleEval - nnue)) / 781;
    nnue -= nnue * (nnueComplexity + std::abs(simpleEval - nnue)) / 30087;

    int mm = pos.major_material() / 41;
    v      = (nnue * (568 + mm) + optimism * (138 + mm)) / 1434;

    // Damp down the evaluation linearly when shuffling
    v = v * (293 - shuffling) / 194;

    // Guarantee evaluation does not hit the mate range
    v = std::clamp(v, VALUE_MATED_IN_MAX_PLY + 1, VALUE_MATE_IN_MAX_PLY - 1);

    return v;
}

// Like evaluate(), but instead of returning a value, it returns
// a string (suitable for outputting to stdout) that contains the detailed
// descriptions and values of each evaluation term. Useful for debugging.
// Trace scores are from white's point of view
std::string Eval::trace(Position& pos) {

    if (pos.checkers())
        return "Final evaluation: none (in check)";

    std::stringstream ss;
    ss << std::showpoint << std::noshowpos << std::fixed << std::setprecision(2);

    ss << '\n' << NNUE::trace(pos) << '\n';

    ss << std::showpoint << std::showpos << std::fixed << std::setprecision(2) << std::setw(15);

    Value v;
    v = NNUE::evaluate(pos);
    v = pos.side_to_move() == WHITE ? v : -v;
    ss << "NNUE evaluation        " << 0.01 * UCI::to_cp(v) << " (white side)\n";

    v = evaluate(pos, VALUE_ZERO);
    v = pos.side_to_move() == WHITE ? v : -v;
    ss << "Final evaluation       " << 0.01 * UCI::to_cp(v) << " (white side)";
    ss << " [with scaled NNUE, ...]";
    ss << "\n";

    return ss.str();
}

}  // namespace Stockfish<|MERGE_RESOLUTION|>--- conflicted
+++ resolved
@@ -59,18 +59,6 @@
     std::vector<std::string> dirs = {"", rootDirectory};
 
     for (const std::string& directory : dirs)
-<<<<<<< HEAD
-    {
-        std::ifstream stream(directory + eval_file, std::ios::binary);
-        std::stringstream ss = read_zipped_nnue(directory + eval_file);
-        if (NNUE::load_eval(eval_file, stream) || NNUE::load_eval(eval_file, ss))
-        {
-            currentEvalFileName = eval_file;
-            break;
-        }
-    }
-  }
-=======
         if (evalFile.current != user_eval_file)
         {
             std::stringstream ss          = read_zipped_nnue(directory + user_eval_file);
@@ -90,7 +78,6 @@
 
     return evalFile;
 }
->>>>>>> 129fbd38
 
 // Verifies that the last net used was loaded successfully
 void NNUE::verify(const OptionsMap& options, const EvalFile& evalFile) {
