--- conflicted
+++ resolved
@@ -55,17 +55,12 @@
 
     vector<string> dirs = { "" , CommandLine::binaryDirectory };
 
-<<<<<<< HEAD
     for (string directory : dirs)
     {
         ifstream stream(directory + eval_file, ios::binary);
         stringstream ss = read_zipped_nnue(directory + eval_file);
         
         if (load_eval(eval_file, stream) || load_eval(eval_file, ss))
-=======
-    for (const string& directory : dirs)
-        if (currentEvalFileName != eval_file)
->>>>>>> 86f12d49
         {
             currentEvalFileName = eval_file;
             break;
