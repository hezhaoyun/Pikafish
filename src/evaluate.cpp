--- conflicted
+++ resolved
@@ -52,32 +52,19 @@
     if (eval_file.empty())
         eval_file = EvalFileDefaultName;
 
-<<<<<<< HEAD
-    std::vector<std::string> dirs = { "" , CommandLine::binaryDirectory };
-=======
     std::vector<std::string> dirs = {"", CommandLine::binaryDirectory};
 
->>>>>>> 52d00833
     for (const std::string& directory : dirs)
     {
         std::ifstream stream(directory + eval_file, std::ios::binary);
         std::stringstream ss = read_zipped_nnue(directory + eval_file);
         if (NNUE::load_eval(eval_file, stream) || NNUE::load_eval(eval_file, ss))
         {
-<<<<<<< HEAD
             currentEvalFileName = eval_file;
             break;
         }
     }
   }
-=======
-            std::ifstream     stream(directory + eval_file, std::ios::binary);
-            std::stringstream ss = read_zipped_nnue(directory + eval_file);
-            if (NNUE::load_eval(eval_file, stream) || NNUE::load_eval(eval_file, ss))
-                currentEvalFileName = eval_file;
-        }
-}
->>>>>>> 52d00833
 
 // Verifies that the last net used was loaded successfully
 void NNUE::verify() {
@@ -88,13 +75,9 @@
 
     if (currentEvalFileName != eval_file)
     {
-<<<<<<< HEAD
-        std::string msg1 = "Network evaluation parameters compatible with the engine must be available.";
-=======
 
         std::string msg1 =
           "Network evaluation parameters compatible with the engine must be available.";
->>>>>>> 52d00833
         std::string msg2 = "The network file " + eval_file + " was not loaded successfully.";
         std::string msg3 = "The UCI option EvalFile might need to specify the full path, "
                            "including the directory name, to the network file.";
