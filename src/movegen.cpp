--- conflicted
+++ resolved
@@ -123,12 +123,7 @@
 template<GenType Type>
 ExtMove* generate(const Position& pos, ExtMove* moveList) {
 
-<<<<<<< HEAD
-  static_assert(Type != LEGAL, "Unsupported type in generate()");
-  // assert((Type == EVASIONS) == bool(pos.checkers()));
-=======
   static_assert(Type != LEGAL && Type != EVASIONS, "Unsupported type in generate()");
->>>>>>> a02d2afa
 
   Color us = pos.side_to_move();
 
