--- conflicted
+++ resolved
@@ -1001,13 +1001,7 @@
       // Step 15. Make the move
       pos.do_move(move, st, givesCheck);
 
-<<<<<<< HEAD
-      bool doDeeperSearch = false;
-
       // Step 16. Late moves reduction / extension (LMR, ~98 Elo)
-=======
-      // Step 17. Late moves reduction / extension (LMR, ~98 Elo)
->>>>>>> 02ef1f44
       // We use various heuristics for the sons of a node after the first son has
       // been searched. In general we would like to reduce them, but there are many
       // cases where we extend a son if it has good chances to be "interesting".
@@ -1065,29 +1059,8 @@
 
           value = -search<NonPV>(pos, ss+1, -(alpha+1), -alpha, d, true);
 
-<<<<<<< HEAD
-          // If the son is reduced and fails high it will be re-searched at full depth
-          doFullDepthSearch = value > alpha && d < newDepth;
-          doDeeperSearch = value > (alpha + 78 + 11 * (newDepth - d));
-          didLMR = true;
-      }
-      else
-      {
-          doFullDepthSearch = !PvNode || moveCount > 1;
-          didLMR = false;
-      }
-
-      // Step 17. Full depth search when LMR is skipped or fails high
-      if (doFullDepthSearch)
-      {
-          value = -search<NonPV>(pos, ss+1, -(alpha+1), -alpha, newDepth + doDeeperSearch, !cutNode);
-
-          // If the move passed LMR update its stats
-          if (didLMR)
-=======
           // Do full depth search when reduced LMR search fails high
           if (value > alpha && d < newDepth)
->>>>>>> 02ef1f44
           {
               const bool doDeeperSearch = value > (alpha + 78 + 11 * (newDepth - d));
               value = -search<NonPV>(pos, ss+1, -(alpha+1), -alpha, newDepth + doDeeperSearch, !cutNode);
@@ -1102,7 +1075,7 @@
           }
       }
 
-      // Step 18. Full depth search when LMR is skipped
+      // Step 17. Full depth search when LMR is skipped
       else if (!PvNode || moveCount > 1)
       {
               value = -search<NonPV>(pos, ss+1, -(alpha+1), -alpha, newDepth, !cutNode);
